--- conflicted
+++ resolved
@@ -200,19 +200,11 @@
 			testResult.communicator = mockService
 
 			bufferedResult, err := testExecutor.BufferResult(&testResult)
-<<<<<<< HEAD
 			assert.Nil(t, err)
 			assert.True(t, bufferedResult.Next())
 			assert.Equal(t, mockIonBinary, bufferedResult.GetCurrentData())
 			assert.True(t, bufferedResult.Next())
 			assert.Equal(t, mockNextIonBinary, bufferedResult.GetCurrentData())
-=======
-			assert.NoError(t, err)
-			value, _ := bufferedResult.Next()
-			assert.Equal(t, mockIonBinary, value)
-			value, _ = bufferedResult.Next()
-			assert.Equal(t, mockNextIonBinary, value)
->>>>>>> 36552532
 		})
 
 		t.Run("error", func(t *testing.T) {
