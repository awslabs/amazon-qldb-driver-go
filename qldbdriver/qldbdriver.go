/*
Copyright Amazon.com, Inc. or its affiliates. All Rights Reserved.

Licensed under the Apache License, Version 2.0 (the "License"). You may not use this file except in compliance with
the License. A copy of the License is located at

http://www.apache.org/licenses/LICENSE-2.0

or in the "license" file accompanying this file. This file is distributed on an "AS IS" BASIS, WITHOUT WARRANTIES OR
CONDITIONS OF ANY KIND, either express or implied. See the License for the specific language governing permissions
and limitations under the License.
*/

// Package qldbdriver is the Golang driver for working with Amazon Quantum Ledger Database.
package qldbdriver

import (
	"context"
	"sync"
	"time"

	"github.com/amzn/ion-go/ion"
	"github.com/aws/aws-sdk-go/service/qldbsession"
	"github.com/aws/aws-sdk-go/service/qldbsession/qldbsessioniface"
)

// DriverOptions can be used to configure the driver during construction.
type DriverOptions struct {
	// The policy guiding retry attempts upon a recoverable error.
	// Default: MaxRetryLimit: 4, ExponentialBackoff: SleepBase: 10ms, SleepCap: 5000ms.
	RetryPolicy RetryPolicy
	// The maximum amount of concurrent transactions this driver will permit. Default: 50.
	MaxConcurrentTransactions int
	// The logger that the driver will use for any logging messages. Default: "log" package.
	Logger Logger
	// The verbosity level of the logs that the logger should receive. Default: qldbdriver.LogInfo.
	LoggerVerbosity LogLevel
}

// QLDBDriver is used to execute statements against QLDB. Call constructor qldbdriver.New for a valid QLDBDriver.
type QLDBDriver struct {
	ledgerName                string
	qldbSession               qldbsessioniface.QLDBSessionAPI
	maxConcurrentTransactions int
	logger                    *qldbLogger
	isClosed                  bool
	semaphore                 *semaphore
	sessionPool               chan *session
	retryPolicy               RetryPolicy
	lock                      sync.Mutex
}

type semaphore struct {
	values chan struct{}
}

// New creates a QLBDDriver using the parameters and options, and verifies the configuration.
//
// Note that qldbSession.Client.Config.MaxRetries will be set to 0. This property should not be modified.
// DriverOptions.RetryLimit is unrelated to this property, but should be used if it is desired to modify the amount of retires for statement executions.
func New(ledgerName string, qldbSession *qldbsession.QLDBSession, fns ...func(*DriverOptions)) (*QLDBDriver, error) {
	retryPolicy := RetryPolicy{
		MaxRetryLimit: 4,
		Backoff:       ExponentialBackoffStrategy{SleepBase: time.Duration(10) * time.Millisecond, SleepCap: time.Duration(5000) * time.Millisecond}}
	options := &DriverOptions{RetryPolicy: retryPolicy, MaxConcurrentTransactions: 50, Logger: defaultLogger{}, LoggerVerbosity: LogInfo}

	for _, fn := range fns {
		fn(options)
	}
	if options.MaxConcurrentTransactions < 1 {
		return nil, &QLDBDriverError{"MaxConcurrentTransactions must be 1 or greater."}
	}

	logger := &qldbLogger{options.Logger, options.LoggerVerbosity}
	qldbSDKRetries := 0
	qldbSession.Client.Config.MaxRetries = &qldbSDKRetries

	semaphore := makeSemaphore(int(options.MaxConcurrentTransactions))
	sessionPool := make(chan *session, options.MaxConcurrentTransactions)
	isClosed := false

	return &QLDBDriver{ledgerName, qldbSession, options.MaxConcurrentTransactions, logger, isClosed,
		semaphore, sessionPool, options.RetryPolicy, sync.Mutex{}}, nil
}

// SetRetryPolicy sets the driver's retry policy for Execute.
func (driver *QLDBDriver) SetRetryPolicy(rp RetryPolicy) {
	driver.retryPolicy = rp
}

// Execute a provided function within the context of a new QLDB transaction.
//
// The provided function might be executed more than once and is not expected to run concurrently.
// It is recommended for it to be idempotent, so that it doesn't have unintended side effects in the case of retries.
func (driver *QLDBDriver) Execute(ctx context.Context, fn func(txn Transaction) (interface{}, error)) (interface{}, error) {
	if driver.isClosed {
		return nil, &QLDBDriverError{"Cannot invoke methods on a closed QLDBDriver."}
	}

	retryAttempt := 0

	session, err := driver.getSession(ctx)
	if err != nil {
		return nil, err
	}

	for {
		result, txnErr := session.execute(ctx, fn)
		if txnErr != nil {
			// If initial session is invalid, always retry once
			if txnErr.canRetry && txnErr.isISE && retryAttempt == 0 {
				driver.logger.log(LogDebug, "Initial session received from pool invalid. Retrying...")
				session, err = driver.createSession(ctx)
				if err != nil {
					return nil, err
				}
				retryAttempt++
				continue
			}
			// Do not retry
			if !txnErr.canRetry || retryAttempt >= driver.retryPolicy.MaxRetryLimit {
				if txnErr.abortSuccess {
					driver.releaseSession(session)
				} else {
					driver.semaphore.release()
				}
				return nil, txnErr.unwrap()
			}
			// Retry
			retryAttempt++
			driver.logger.logf(LogInfo, "A recoverable error has occurred. Attempting retry #%d.", retryAttempt)
			driver.logger.logf(LogDebug, "Errored Transaction ID: %s. Error cause: '%v'", txnErr.transactionID, txnErr)
			if txnErr.isISE {
				driver.logger.log(LogDebug, "Replacing expired session...")
				session, err = driver.createSession(ctx)
				if err != nil {
					return nil, err
				}
			} else {
				if !txnErr.abortSuccess {
					driver.logger.log(LogDebug, "Retrying with a different session...")
					driver.semaphore.release()
					session, err = driver.getSession(ctx)
					if err != nil {
						return nil, err
					}
				}
			}
			time.Sleep(driver.retryPolicy.Backoff.Delay(retryAttempt))
			continue
		}
		driver.releaseSession(session)
		return result, nil
	}
	return nil, &QLDBDriverError{"Unexpected error encountered in Execute."}
}

// Return a list of the names of active tables in the ledger.
func (driver *QLDBDriver) GetTableNames(ctx context.Context) ([]string, error) {
	const tableNameQuery string = "SELECT name FROM information_schema.user_tables WHERE status = 'ACTIVE'"
	type tableName struct {
		Name string `ion:"name"`
	}

	executeResult, err := driver.Execute(ctx, func(txn Transaction) (interface{}, error) {
		result, err := txn.Execute(tableNameQuery)
		if err != nil {
			return nil, err
		}
		tableNames := make([]string, 0)
		for result.Next(txn) {
			nameStruct := new(tableName)
			err = ion.Unmarshal(result.GetCurrentData(), &nameStruct)
			if err != nil {
				return nil, err
			}
			tableNames = append(tableNames, nameStruct.Name)
		}
		if result.Err() != nil {
			return nil, result.Err()
		}
		return tableNames, nil
	})
	if err != nil {
		return nil, err
	}
	return executeResult.([]string), nil
}

// Shutdown the driver, cleaning up allocated resources.
func (driver *QLDBDriver) Shutdown(ctx context.Context) {
	driver.lock.Lock()
	defer driver.lock.Unlock()
	if !driver.isClosed {
		driver.isClosed = true
		for len(driver.sessionPool) > 0 {
			session := <-driver.sessionPool
			err := session.endSession(ctx)
			if err != nil {
				driver.logger.logf(LogDebug, "Encountered error trying to end session: '%v'", err.Error())
			}
		}
		close(driver.sessionPool)
	}
}

func (driver *QLDBDriver) getSession(ctx context.Context) (*session, error) {
	driver.logger.logf(LogDebug, "Getting session. Existing sessions available: %v", len(driver.sessionPool))
	isPermitAcquired := driver.semaphore.tryAcquire()
	if isPermitAcquired {
<<<<<<< HEAD
		defer func(driver *QLDBDriver) {
			if r := recover(); r != nil {
				driver.logger.logf(LogDebug, "Encountered panic with message: '%v'", r)
				driver.semaphore.release()
				panic(r)
			}
		}(driver)
=======
>>>>>>> d51aad80
		if len(driver.sessionPool) > 0 {
			session := <-driver.sessionPool
			driver.logger.log(LogDebug, "Reusing session from pool.")
			return session, nil
		}
		return driver.createSession(ctx)
	}
	return nil, &QLDBDriverError{"MaxConcurrentTransactions limit exceeded."}
}

func (driver *QLDBDriver) createSession(ctx context.Context) (*session, error) {
	driver.logger.log(LogDebug, "Creating a new session")
	communicator, err := startSession(ctx, driver.ledgerName, driver.qldbSession, driver.logger)
	if err != nil {
		driver.semaphore.release()
		return nil, err
	}
	return &session{communicator, driver.logger}, nil
}

func (driver *QLDBDriver) releaseSession(session *session) {
	driver.sessionPool <- session
	driver.semaphore.release()
	driver.logger.logf(LogDebug, "Session returned to pool; size of pool is now %v", len(driver.sessionPool))
}

func makeSemaphore(size int) *semaphore {
	smphr := &semaphore{make(chan struct{}, size)}
	for counter := 0; counter < size; counter++ {
		smphr.values <- struct{}{}
	}
	return smphr
}

func (smphr *semaphore) tryAcquire() bool {
	select {
	case _, ok := <-smphr.values:
		return ok
	default:
		return false
	}
}

func (smphr *semaphore) release() {
	smphr.values <- struct{}{}
}<|MERGE_RESOLUTION|>--- conflicted
+++ resolved
@@ -208,16 +208,6 @@
 	driver.logger.logf(LogDebug, "Getting session. Existing sessions available: %v", len(driver.sessionPool))
 	isPermitAcquired := driver.semaphore.tryAcquire()
 	if isPermitAcquired {
-<<<<<<< HEAD
-		defer func(driver *QLDBDriver) {
-			if r := recover(); r != nil {
-				driver.logger.logf(LogDebug, "Encountered panic with message: '%v'", r)
-				driver.semaphore.release()
-				panic(r)
-			}
-		}(driver)
-=======
->>>>>>> d51aad80
 		if len(driver.sessionPool) > 0 {
 			session := <-driver.sessionPool
 			driver.logger.log(LogDebug, "Reusing session from pool.")
