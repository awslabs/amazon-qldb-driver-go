--- conflicted
+++ resolved
@@ -53,17 +53,12 @@
 //
 // Note that qldbSession.Client.Config.MaxRetries will be set to 0. This property should not be modified.
 // DriverOptions.RetryLimit is unrelated to this property, but should be used if it is desired to modify the amount of retires for statement executions.
-<<<<<<< HEAD
 func New(ledgerName string, qldbSession *qldbsession.QLDBSession, fns ...func(*DriverOptions)) (*QLDBDriver, error) {
-	options := &DriverOptions{4, 50, defaultLogger{}, LogInfo}
-=======
-func New(ledgerName string, qldbSession *qldbsession.QLDBSession, fns ...func(*DriverOptions)) *QLDBDriver {
 	retryPolicy := RetryPolicy{
 		MaxRetryLimit: 4,
 		Backoff:       ExponentialBackoffStrategy{SleepBase: time.Duration(10) * time.Millisecond, SleepCap: time.Duration(5000) * time.Millisecond}}
 	options := &DriverOptions{RetryPolicy: retryPolicy, MaxConcurrentTransactions: 50, Logger: defaultLogger{}, LoggerVerbosity: LogInfo}
 
->>>>>>> 260333e7
 	for _, fn := range fns {
 		fn(options)
 	}
@@ -79,13 +74,8 @@
 	sessionPool := make(chan *session, options.MaxConcurrentTransactions)
 	isClosed := false
 
-<<<<<<< HEAD
-	return &QLDBDriver{ledgerName, qldbSession, options.RetryLimit, options.MaxConcurrentTransactions, logger, isClosed,
-		semaphore, sessionPool}, nil
-=======
 	return &QLDBDriver{ledgerName, qldbSession, options.MaxConcurrentTransactions, logger, isClosed,
-		semaphore, sessionPool, options.RetryPolicy}
->>>>>>> 260333e7
+		semaphore, sessionPool, options.RetryPolicy}, nil
 }
 
 // SetRetryPolicy sets the driver's retry policy for Execute.
@@ -212,16 +202,6 @@
 	driver.logger.logf(LogDebug, "Getting session. Existing sessions available: %v", len(driver.sessionPool))
 	isPermitAcquired := driver.semaphore.TryAcquire()
 	if isPermitAcquired {
-<<<<<<< HEAD
-=======
-		defer func(driver *QLDBDriver) {
-			if r := recover(); r != nil {
-				driver.logger.logf(LogDebug, "Encountered panic with message: '%v'", r)
-				driver.semaphore.Release()
-				panic(r)
-			}
-		}(driver)
->>>>>>> 260333e7
 		if len(driver.sessionPool) > 0 {
 			session := <-driver.sessionPool
 			driver.logger.log(LogDebug, "Reusing session from pool.")
