--- conflicted
+++ resolved
@@ -143,13 +143,9 @@
 					}
 				}
 			}
-<<<<<<< HEAD
-
-			delay := driver.retryPolicy.Backoff.Delay(RetryPolicyContext{RetryAttempt: retryAttempt, RetriedError: txnErr.unwrap()})
+
+			delay := driver.retryPolicy.Backoff.Delay(retryAttempt)
 			sleepWithContext(ctx, delay)
-=======
-			time.Sleep(driver.retryPolicy.Backoff.Delay(retryAttempt))
->>>>>>> d51aad80
 			continue
 		}
 		driver.releaseSession(session)
