/*
Copyright Amazon.com, Inc. or its affiliates. All Rights Reserved.

Licensed under the Apache License, Version 2.0 (the "License"). You may not use this file except in compliance with
the License. A copy of the License is located at

http://www.apache.org/licenses/LICENSE-2.0

or in the "license" file accompanying this file. This file is distributed on an "AS IS" BASIS, WITHOUT WARRANTIES OR
CONDITIONS OF ANY KIND, either express or implied. See the License for the specific language governing permissions
and limitations under the License.
*/

// Package qldbdriver is the Golang driver for working with Amazon Quantum Ledger Database.
package qldbdriver

import (
	"context"
	"sync"
	"time"

	"github.com/amzn/ion-go/ion"
	"github.com/aws/aws-sdk-go/service/qldbsession"
	"github.com/aws/aws-sdk-go/service/qldbsession/qldbsessioniface"
)

// DriverOptions can be used to configure the driver during construction.
type DriverOptions struct {
	// The policy guiding retry attempts upon a recoverable error.
	// Default: MaxRetryLimit: 4, ExponentialBackoff: SleepBase: 10ms, SleepCap: 5000ms.
	RetryPolicy RetryPolicy
	// The maximum amount of concurrent transactions this driver will permit. Default: 50.
	MaxConcurrentTransactions int
	// The logger that the driver will use for any logging messages. Default: "log" package.
	Logger Logger
	// The verbosity level of the logs that the logger should receive. Default: qldbdriver.LogInfo.
	LoggerVerbosity LogLevel
}

// QLDBDriver is used to execute statements against QLDB. Call constructor qldbdriver.New for a valid QLDBDriver.
type QLDBDriver struct {
	ledgerName                string
	qldbSession               qldbsessioniface.QLDBSessionAPI
	maxConcurrentTransactions int
	logger                    *qldbLogger
	isClosed                  bool
	semaphore                 *semaphore
	sessionPool               chan *session
	retryPolicy               RetryPolicy
	lock                      sync.Mutex
}

type semaphore struct {
	values chan struct{}
}

// New creates a QLBDDriver using the parameters and options, and verifies the configuration.
//
// Note that qldbSession.Client.Config.MaxRetries will be set to 0. This property should not be modified.
// DriverOptions.RetryLimit is unrelated to this property, but should be used if it is desired to modify the amount of retires for statement executions.
func New(ledgerName string, qldbSession *qldbsession.QLDBSession, fns ...func(*DriverOptions)) (*QLDBDriver, error) {
	retryPolicy := RetryPolicy{
		MaxRetryLimit: 4,
		Backoff:       ExponentialBackoffStrategy{SleepBase: time.Duration(10) * time.Millisecond, SleepCap: time.Duration(5000) * time.Millisecond}}
	options := &DriverOptions{RetryPolicy: retryPolicy, MaxConcurrentTransactions: 50, Logger: defaultLogger{}, LoggerVerbosity: LogInfo}

	for _, fn := range fns {
		fn(options)
	}
	if options.MaxConcurrentTransactions < 1 {
		return nil, &QLDBDriverError{"MaxConcurrentTransactions must be 1 or greater."}
	}

	logger := &qldbLogger{options.Logger, options.LoggerVerbosity}
	qldbSDKRetries := 0
	qldbSession.Client.Config.MaxRetries = &qldbSDKRetries

	semaphore := makeSemaphore(int(options.MaxConcurrentTransactions))
	sessionPool := make(chan *session, options.MaxConcurrentTransactions)
	isClosed := false

	return &QLDBDriver{ledgerName, qldbSession, options.MaxConcurrentTransactions, logger, isClosed,
		semaphore, sessionPool, options.RetryPolicy, sync.Mutex{}}, nil
}

// SetRetryPolicy sets the driver's retry policy for Execute.
func (driver *QLDBDriver) SetRetryPolicy(rp RetryPolicy) {
	driver.retryPolicy = rp
}

// Execute a provided function within the context of a new QLDB transaction.
//
// The provided function might be executed more than once and is not expected to run concurrently.
// It is recommended for it to be idempotent, so that it doesn't have unintended side effects in the case of retries.
func (driver *QLDBDriver) Execute(ctx context.Context, fn func(txn Transaction) (interface{}, error)) (interface{}, error) {
	if driver.isClosed {
		return nil, &QLDBDriverError{"Cannot invoke methods on a closed QLDBDriver."}
	}

	retryAttempt := 0

	session, err := driver.getSession(ctx)
	if err != nil {
		return nil, err
	}

	for {
		result, txnErr := session.execute(ctx, fn)
		if txnErr != nil {
			// If initial session is invalid, always retry once
			if txnErr.canRetry && txnErr.isISE && retryAttempt == 0 {
				driver.logger.log(LogDebug, "Initial session received from pool invalid. Retrying...")
				session, err = driver.createSession(ctx)
				if err != nil {
					return nil, err
				}
				retryAttempt++
				continue
			}
			// Do not retry
			if !txnErr.canRetry || retryAttempt >= driver.retryPolicy.MaxRetryLimit {
				if txnErr.abortSuccess {
					driver.releaseSession(session)
				} else {
					driver.semaphore.release()
				}
				return nil, txnErr.unwrap()
			}
			// Retry
			retryAttempt++
			driver.logger.logf(LogInfo, "A recoverable error has occurred. Attempting retry #%d.", retryAttempt)
			driver.logger.logf(LogDebug, "Errored Transaction ID: %s. Error cause: '%v'", txnErr.transactionID, txnErr)
			if txnErr.isISE {
				driver.logger.log(LogDebug, "Replacing expired session...")
				session, err = driver.createSession(ctx)
				if err != nil {
					return nil, err
				}
			} else {
				if !txnErr.abortSuccess {
					driver.logger.log(LogDebug, "Retrying with a different session...")
					driver.semaphore.release()
					session, err = driver.getSession(ctx)
					if err != nil {
						return nil, err
					}
				}
			}

			delay := driver.retryPolicy.Backoff.Delay(retryAttempt)
			sleepWithContext(ctx, delay)
			continue
		}
		driver.releaseSession(session)
		return result, nil
	}
	return nil, &QLDBDriverError{"Unexpected error encountered in Execute."}
}

// Return a list of the names of active tables in the ledger.
func (driver *QLDBDriver) GetTableNames(ctx context.Context) ([]string, error) {
	const tableNameQuery string = "SELECT name FROM information_schema.user_tables WHERE status = 'ACTIVE'"
	type tableName struct {
		Name string `ion:"name"`
	}

	executeResult, err := driver.Execute(ctx, func(txn Transaction) (interface{}, error) {
		result, err := txn.Execute(tableNameQuery)
		if err != nil {
			return nil, err
		}
		tableNames := make([]string, 0)
		for result.Next(txn) {
			nameStruct := new(tableName)
			err = ion.Unmarshal(result.GetCurrentData(), &nameStruct)
			if err != nil {
				return nil, err
			}
			tableNames = append(tableNames, nameStruct.Name)
		}
		if result.Err() != nil {
			return nil, result.Err()
		}
		return tableNames, nil
	})
	if err != nil {
		return nil, err
	}
	return executeResult.([]string), nil
}

// Shutdown the driver, cleaning up allocated resources.
func (driver *QLDBDriver) Shutdown(ctx context.Context) {
	driver.lock.Lock()
	defer driver.lock.Unlock()
	if !driver.isClosed {
		driver.isClosed = true
		for len(driver.sessionPool) > 0 {
			session := <-driver.sessionPool
			err := session.endSession(ctx)
			if err != nil {
				driver.logger.logf(LogDebug, "Encountered error trying to end session: '%v'", err.Error())
			}
		}
		close(driver.sessionPool)
	}
}

func (driver *QLDBDriver) getSession(ctx context.Context) (*session, error) {
	driver.logger.logf(LogDebug, "Getting session. Existing sessions available: %v", len(driver.sessionPool))
	isPermitAcquired := driver.semaphore.tryAcquire()
	if isPermitAcquired {
		if len(driver.sessionPool) > 0 {
			session := <-driver.sessionPool
			driver.logger.log(LogDebug, "Reusing session from pool.")
			return session, nil
		}
		return driver.createSession(ctx)
	}
	return nil, &QLDBDriverError{"MaxConcurrentTransactions limit exceeded."}
}

func (driver *QLDBDriver) createSession(ctx context.Context) (*session, error) {
	driver.logger.log(LogDebug, "Creating a new session")
	communicator, err := startSession(ctx, driver.ledgerName, driver.qldbSession, driver.logger)
	if err != nil {
		driver.semaphore.release()
		return nil, err
	}
	return &session{communicator, driver.logger}, nil
}

func (driver *QLDBDriver) releaseSession(session *session) {
	driver.sessionPool <- session
	driver.semaphore.release()
	driver.logger.logf(LogDebug, "Session returned to pool; size of pool is now %v", len(driver.sessionPool))
}

<<<<<<< HEAD
func sleepWithContext(ctx context.Context, delay time.Duration) {
	select {
	case <-ctx.Done():
	case <-time.After(delay):
	}
=======
func makeSemaphore(size int) *semaphore {
	smphr := &semaphore{make(chan struct{}, size)}
	for counter := 0; counter < size; counter++ {
		smphr.values <- struct{}{}
	}
	return smphr
}

func (smphr *semaphore) tryAcquire() bool {
	select {
	case _, ok := <-smphr.values:
		return ok
	default:
		return false
	}
}

func (smphr *semaphore) release() {
	smphr.values <- struct{}{}
>>>>>>> 8e06a5e8
}<|MERGE_RESOLUTION|>--- conflicted
+++ resolved
@@ -236,13 +236,13 @@
 	driver.logger.logf(LogDebug, "Session returned to pool; size of pool is now %v", len(driver.sessionPool))
 }
 
-<<<<<<< HEAD
 func sleepWithContext(ctx context.Context, delay time.Duration) {
 	select {
 	case <-ctx.Done():
 	case <-time.After(delay):
 	}
-=======
+}
+
 func makeSemaphore(size int) *semaphore {
 	smphr := &semaphore{make(chan struct{}, size)}
 	for counter := 0; counter < size; counter++ {
@@ -262,5 +262,4 @@
 
 func (smphr *semaphore) release() {
 	smphr.values <- struct{}{}
->>>>>>> 8e06a5e8
 }