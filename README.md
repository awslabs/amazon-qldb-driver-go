# Amazon QLDB Go Driver

[![license](https://img.shields.io/badge/license-Apache%202.0-blue)](https://github.com/awslabs/amazon-qldb-driver-go/blob/master/LICENSE)
[![AWS Provider](https://img.shields.io/badge/provider-AWS-orange?logo=amazon-aws&color=ff9900)](https://aws.amazon.com/qldb/)

This is the Go driver for [Amazon Quantum Ledger Database (QLDB)](https://aws.amazon.com/qldb/), which allows Golang developers 
to write software that makes use of Amazon QLDB.

For getting started with the driver, see [Go and Amazon QLDB](https://docs.aws.amazon.com/qldb/latest/developerguide/getting-started.golang.html).
<<<<<<< HEAD
                                                          
=======

>>>>>>> 0c030caf
## Requirements

### Basic Configuration

See [Accessing Amazon QLDB](https://docs.aws.amazon.com/qldb/latest/developerguide/accessing.html) for information on connecting to AWS.

### Required Golang versions

QldbDriver requires Golang 1.14 or later.

Please see the link below for more detail to install Golang:

* [Golang Download](https://golang.org/dl/)

## Getting Started

Please see the [Quickstart guide for the Amazon QLDB Driver for Go](https://docs.aws.amazon.com/qldb/latest/developerguide/driver-quickstart-golang.html).

First, ensure your project is using [Go modules](https://blog.golang.org/using-go-modules) to install dependencies in your project.

In your project directory, install the driver using go get:

```go get github.com/awslabs/amazon-qldb-driver-go/v2/qldbdriver```

For more instructions on working with the golang driver, please refer to the instructions below.

### See Also

1. [Getting Started with Amazon QLDB Go Driver](https://docs.aws.amazon.com/qldb/latest/developerguide/getting-started.golang.html) A guide that gets you started with executing transactions with the QLDB Go driver.
2. For a quick start on how to interact with the driver, please refer to [Go Driver Quick Start](https://docs.aws.amazon.com/qldb/latest/developerguide/driver-quickstart-golang.html).
3. [QLDB Go Driver Cookbook](https://docs.aws.amazon.com/qldb/latest/developerguide/driver-cookbook-golang.html) The cookbook provides code samples for some simple QLDB Go driver use cases. 
4. QLDB Golang driver accepts and returns [Amazon ION](http://amzn.github.io/ion-docs/) Documents. Amazon Ion is a richly-typed, self-describing, hierarchical data serialization format offering interchangeable binary and text representations. For more information read the [ION docs](https://readthedocs.org/projects/ion-python/).
5. Amazon QLDB supports a subset of the [PartiQL](https://partiql.org/) query language. PartiQL provides SQL-compatible query access across multiple data stores containing structured data, semistructured data, and nested data. For more information read the [docs](https://docs.aws.amazon.com/qldb/latest/developerguide/ql-reference.html).
6. Refer the section [Common Errors while using the Amazon QLDB Drivers](https://docs.aws.amazon.com/qldb/latest/developerguide/driver-errors.html) which describes runtime errors that can be thrown by the Amazon QLDB Driver when calling the qldb-session APIs.
7. **Driver Recommendations** &mdash; Check them out in the [Best Practices](https://docs.aws.amazon.com/qldb/latest/developerguide/driver.best-practices.html) 
in the QLDB documentation.
8. **Exception handling when using QLDB Drivers** &mdash; Refer to the section [Common Errors while using the Amazon 
QLDB Drivers](https://docs.aws.amazon.com/qldb/latest/developerguide/driver-errors.html) 
which describes runtime exceptions that can be thrown by the Amazon QLDB Driver when calling the qldb-session APIs.

## Development

### Setup
Assuming that you have Golang installed, use the below command to clone the driver repository.

```
$ git clone https://github.com/awslabs/amazon-qldb-driver-go.git
$ cd amazon-qldb-driver-go
```
Changes can now be made in the repository.
### Running Tests

All the tests can be run by running the following command in the qldbdriver folder. Please make sure to setup and configure an AWS account to run the integration tests.
```
go test -v
```

To only run the unit tests:

```
go test -v -short
```

To only run the integration tests:

```
go test -run Integration
```

### Documentation 

The Amazon QLDB Go Driver adheres to GoDoc standards and the documentation can be found [here](https://pkg.go.dev/github.com/awslabs/amazon-qldb-driver-go/qldbdriver?tab=doc).

You can generate the docstring HTML locally by running the following in the root directory of this repository:
```godoc -http=:6060```

## Getting Help

Please use these community resources for getting help.
* Ask a question on StackOverflow and tag it with the [amazon-qldb](https://stackoverflow.com/questions/tagged/amazon-qldb) tag.
* Open a support ticket with [AWS Support](http://docs.aws.amazon.com/awssupport/latest/user/getting-started.html).
* Make a new thread at [AWS QLDB Forum](https://forums.aws.amazon.com/forum.jspa?forumID=353&start=0).
* If you think you may have found a bug, please open an [issue](https://github.com/awslabs/amazon-qldb-driver-go/issues/new).

## Opening Issues

If you encounter a bug with the Amazon QLDB Go Driver, we would like to hear about it. Please search the [existing issues](https://github.com/awslabs/amazon-qldb-driver-go/issues) and see if others are also experiencing the issue before opening a new issue. When opening a new issue, we will need the version of Amazon QLDB Go Driver, Go language version, and OS you’re using. Please also include reproduction case for the issue when appropriate.

<<<<<<< HEAD
The GitHub issues are intended for bug reports and feature requests. For help and questions with using AWS QLDB GO Driver please make use of the resources listed in the [Getting Help](https://github.com/awslabs/amazon-qldb-driver-go#getting-help) section. Keeping the list of open issues lean will help us respond in a timely manner.
=======
The GitHub issues are intended for bug reports and feature requests. For help and questions with using AWS SDK for GO please make use of the resources listed in the [Getting Help](https://github.com/awslabs/amazon-qldb-driver-go#getting-help) section. Keeping the list of open issues lean will help us respond in a timely manner.

## Documentation 

The Amazon QLDB Go Driver adheres to GoDoc standards and the documentation can be found [here](https://pkg.go.dev/github.com/awslabs/amazon-qldb-driver-go/v2/qldbdriver?tab=doc)
>>>>>>> 0c030caf

## License

This library is licensed under the Apache 2.0 License.<|MERGE_RESOLUTION|>--- conflicted
+++ resolved
@@ -7,11 +7,7 @@
 to write software that makes use of Amazon QLDB.
 
 For getting started with the driver, see [Go and Amazon QLDB](https://docs.aws.amazon.com/qldb/latest/developerguide/getting-started.golang.html).
-<<<<<<< HEAD
-                                                          
-=======
 
->>>>>>> 0c030caf
 ## Requirements
 
 ### Basic Configuration
@@ -100,15 +96,7 @@
 
 If you encounter a bug with the Amazon QLDB Go Driver, we would like to hear about it. Please search the [existing issues](https://github.com/awslabs/amazon-qldb-driver-go/issues) and see if others are also experiencing the issue before opening a new issue. When opening a new issue, we will need the version of Amazon QLDB Go Driver, Go language version, and OS you’re using. Please also include reproduction case for the issue when appropriate.
 
-<<<<<<< HEAD
 The GitHub issues are intended for bug reports and feature requests. For help and questions with using AWS QLDB GO Driver please make use of the resources listed in the [Getting Help](https://github.com/awslabs/amazon-qldb-driver-go#getting-help) section. Keeping the list of open issues lean will help us respond in a timely manner.
-=======
-The GitHub issues are intended for bug reports and feature requests. For help and questions with using AWS SDK for GO please make use of the resources listed in the [Getting Help](https://github.com/awslabs/amazon-qldb-driver-go#getting-help) section. Keeping the list of open issues lean will help us respond in a timely manner.
-
-## Documentation 
-
-The Amazon QLDB Go Driver adheres to GoDoc standards and the documentation can be found [here](https://pkg.go.dev/github.com/awslabs/amazon-qldb-driver-go/v2/qldbdriver?tab=doc)
->>>>>>> 0c030caf
 
 ## License
 
